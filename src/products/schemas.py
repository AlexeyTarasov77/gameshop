--- conflicted
+++ resolved
@@ -9,12 +9,7 @@
     BaseDTO,
     DateTimeAfterNow,
     ImgUrl,
-<<<<<<< HEAD
     RoundedDecimal,
-=======
-    ProductDiscount,
-    RoundedPrice,
->>>>>>> 8b800971
     UploadImage,
 )
 from pydantic import (
@@ -54,11 +49,7 @@
 
 
 class RegionalPriceDTO(BaseDTO):
-<<<<<<< HEAD
     base_price: RoundedDecimal
-=======
-    base_price: RoundedPrice
->>>>>>> 8b800971
     region_code: str | None
 
 
@@ -165,11 +156,7 @@
 
 
 class RegionalWithDiscountedPriceDTO(RegionalPriceDTO):
-<<<<<<< HEAD
     discounted_price: RoundedDecimal
-=======
-    discounted_price: RoundedPrice
->>>>>>> 8b800971
 
 
 class ShowProductExtended(ShowProduct):
