from collections.abc import Sequence
import typing as t

from core.exception_mappers import HttpExceptionsMapper
from core.schemas import EntityIDParam
<<<<<<< HEAD
from core.pagination import PaginatedResponse, PaginationDep
from core.ioc import Inject, Resolve
=======
from core.pagination import PaginatedResponse
from core.dependencies import PaginationDep, restrict_content_type
from core.ioc import Inject
>>>>>>> ef0e27ee
from core.schemas import Base64IntOptionalIDParam
from core.services.exceptions import MappedServiceError
from fastapi import APIRouter, Form, HTTPException, Depends, status

from products import schemas
from products.domain.services import ProductsService
from users.dependencies import require_admin

router = APIRouter(prefix="/products", tags=["products"])

ProductsServiceDep = t.Annotated[ProductsService, Inject(ProductsService)]


class ProductsPaginatedResponse(PaginatedResponse):
    products: list[schemas.ShowProductWithRelations]


@router.get("/")
async def list_products(
    pagination_params: PaginationDep,
    products_service: ProductsServiceDep,
    query: str | None = None,
    category_id: Base64IntOptionalIDParam = None,
    discounted: bool | None = None,
    in_stock: bool | None = None,
) -> ProductsPaginatedResponse:
    try:
        products, total_records = await products_service.list_products(
            query,
            int(category_id) if category_id else None,
            discounted,
            in_stock,
            pagination_params,
        )
    except MappedServiceError as e:
        Resolve(HttpExceptionsMapper).map_and_raise(e)
    return ProductsPaginatedResponse(
        products=products,
        total_records=total_records,
        total_on_page=len(products),
        first_page=1,
        **pagination_params.model_dump(),
    )


class SalesPaginatedResponse(PaginatedResponse):
    sales: Sequence[schemas.ProductOnSaleDTO]


@router.get("/sales")
async def get_current_sales(
    pagination_params: PaginationDep, products_service: ProductsServiceDep
):
    try:
        products, total_records = await products_service.get_current_sales(
            pagination_params,
        )
    except MappedServiceError as e:
        Resolve(HttpExceptionsMapper).map_and_raise(e)
    return SalesPaginatedResponse(
        sales=products,
        total_records=total_records,
        total_on_page=len(products),
        first_page=1,
        **pagination_params.model_dump(),
    )


@router.get("/detail/{product_id}")
async def get_product(
    product_id: EntityIDParam, products_service: ProductsServiceDep
) -> dict[str, schemas.ShowProductWithRelations]:
    try:
        product = await products_service.get_product(int(product_id))
    except MappedServiceError as e:
        Resolve(HttpExceptionsMapper).map_and_raise(e)
    return {"product": product}


@router.post(
    "/create",
<<<<<<< HEAD
    status_code=status.HTTP_201_CREATED,
    dependencies=[Depends(require_admin)],
=======
    status_code=HTTPStatus.CREATED,
    dependencies=[
        restrict_content_type("multipart/form-data"),
        Depends(require_admin),
    ],
>>>>>>> ef0e27ee
)
async def create_product(
    dto: t.Annotated[schemas.CreateProductDTO, Form(media_type="multipart/form-data")],
    products_service: ProductsServiceDep,
) -> schemas.ShowProduct:
    try:
        product = await products_service.create_product(dto)
    except MappedServiceError as e:
        Resolve(HttpExceptionsMapper).map_and_raise(e)
    return product


<<<<<<< HEAD
@router.put("/update/{product_id}", dependencies=[Depends(require_admin)])
=======
@router.put(
    "/update/{product_id}",
    dependencies=[
        restrict_content_type("multipart/form-data"),
        Depends(require_admin),
    ],
)
>>>>>>> ef0e27ee
async def update_product(
    product_id: EntityIDParam,
    dto: t.Annotated[schemas.UpdateProductDTO, Form(media_type="multipart/form-data")],
    products_service: ProductsServiceDep,
) -> schemas.ShowProduct:
    if not dto.model_dump(exclude_unset=True):
        raise HTTPException(
            status.HTTP_400_BAD_REQUEST, "Nothing to update. No data provided"
        )
    try:
        product = await products_service.update_product(int(product_id), dto)
    except MappedServiceError as e:
        Resolve(HttpExceptionsMapper).map_and_raise(e)
    return product


@router.delete(
    "/delete/{product_id}",
    status_code=status.HTTP_204_NO_CONTENT,
    dependencies=[Depends(require_admin)],
)
async def delete_product(
    product_id: EntityIDParam,
    products_service: ProductsServiceDep,
) -> None:
    try:
        await products_service.delete_product(int(product_id))
    except MappedServiceError as e:
        Resolve(HttpExceptionsMapper).map_and_raise(e)


@router.get("/platforms")
async def platforms_list(
    products_service: ProductsServiceDep,
) -> dict[str, list[schemas.PlatformDTO]]:
    return {"platforms": await products_service.platforms_list()}


@router.get("/categories")
async def categories_list(
    products_service: ProductsServiceDep,
) -> dict[str, list[schemas.CategoryDTO]]:
    return {"categories": await products_service.categories_list()}


@router.get("/delivery-methods")
async def delivery_methods_list(
    products_service: ProductsServiceDep,
) -> dict[str, list[schemas.DeliveryMethodDTO]]:
    return {"delivery_methods": await products_service.delivery_methods_list()}<|MERGE_RESOLUTION|>--- conflicted
+++ resolved
@@ -3,14 +3,9 @@
 
 from core.exception_mappers import HttpExceptionsMapper
 from core.schemas import EntityIDParam
-<<<<<<< HEAD
-from core.pagination import PaginatedResponse, PaginationDep
-from core.ioc import Inject, Resolve
-=======
 from core.pagination import PaginatedResponse
 from core.dependencies import PaginationDep, restrict_content_type
-from core.ioc import Inject
->>>>>>> ef0e27ee
+from core.ioc import Inject, Resolve
 from core.schemas import Base64IntOptionalIDParam
 from core.services.exceptions import MappedServiceError
 from fastapi import APIRouter, Form, HTTPException, Depends, status
@@ -92,16 +87,11 @@
 
 @router.post(
     "/create",
-<<<<<<< HEAD
     status_code=status.HTTP_201_CREATED,
-    dependencies=[Depends(require_admin)],
-=======
-    status_code=HTTPStatus.CREATED,
     dependencies=[
         restrict_content_type("multipart/form-data"),
         Depends(require_admin),
     ],
->>>>>>> ef0e27ee
 )
 async def create_product(
     dto: t.Annotated[schemas.CreateProductDTO, Form(media_type="multipart/form-data")],
@@ -114,9 +104,6 @@
     return product
 
 
-<<<<<<< HEAD
-@router.put("/update/{product_id}", dependencies=[Depends(require_admin)])
-=======
 @router.put(
     "/update/{product_id}",
     dependencies=[
@@ -124,7 +111,6 @@
         Depends(require_admin),
     ],
 )
->>>>>>> ef0e27ee
 async def update_product(
     product_id: EntityIDParam,
     dto: t.Annotated[schemas.UpdateProductDTO, Form(media_type="multipart/form-data")],
