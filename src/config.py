--- conflicted
+++ resolved
@@ -1,9 +1,6 @@
 import argparse
 import pathlib
-<<<<<<< HEAD
-=======
 import re
->>>>>>> 7bfa6e4e
 import typing as t
 from datetime import timedelta
 
