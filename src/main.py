--- conflicted
+++ resolved
@@ -1,25 +1,14 @@
 import asyncio
 from logging import Logger
 
-<<<<<<< HEAD
-import uvicorn
-from fastapi import FastAPI, HTTPException, status
-=======
+from core.exception_mappers import HttpExceptionsMapper
 from core.ioc import Resolve
 from config import Config
 import uvicorn
 from core.router import router
 from fastapi import FastAPI
->>>>>>> ef0e27ee
 from fastapi.middleware.cors import CORSMiddleware
-from fastapi.responses import FileResponse
-
-from config import Config
-from core.exception_mappers import HttpExceptionsMapper
-from core.ioc import Resolve
-from core.router import router
 from core.services.exceptions import MappedServiceError
-from core.utils import get_upload_dir
 from gateways.db.main import SqlAlchemyDatabase
 
 
