--- conflicted
+++ resolved
@@ -105,11 +105,7 @@
     return v
 
 
-<<<<<<< HEAD
 RoundedDecimal = Annotated[
-=======
-RoundedPrice = Annotated[
->>>>>>> 8b800971
     Decimal | int, WrapSerializer(float_ser_wrap, when_used="json")
 ]
 ExchangeRate = Annotated[str, AfterValidator(check_currency)]
