from logging.config import fileConfig

from alembic import context
from sqlalchemy import engine_from_config, pool

from config import init_config
from gateways.db.models import SqlAlchemyBaseModel
from products.models import *
<<<<<<< HEAD
=======
from users.models import *
>>>>>>> 7bfa6e4e

# this is the Alembic Config object, which provides
# access to the values within the .ini file in use.
config = context.config

# Interpret the config file for Python logging.
# This line sets up loggers basically.
if config.config_file_name is not None:
    fileConfig(config.config_file_name)

config.set_main_option("sqlalchemy.url", str(init_config(parse_cli=False).storage_dsn))

# add your model's MetaData object here
# for 'autogenerate' support
# from myapp import mymodel
# target_metadata = mymodel.Base.metadata


target_metadata = SqlAlchemyBaseModel.metadata

# other values from the config, defined by the needs of env.py,
# can be acquired:
# my_important_option = config.get_main_option("my_important_option")
# ... etc.


def run_migrations_offline() -> None:
    """Run migrations in 'offline' mode.

    This configures the context with just a URL
    and not an Engine, though an Engine is acceptable
    here as well.  By skipping the Engine creation
    we don't even need a DBAPI to be available.

    Calls to context.execute() here emit the given string to the
    script output.

    """
    url = config.get_main_option("sqlalchemy.url")
    context.configure(
        url=url,
        target_metadata=target_metadata,
        literal_binds=True,
        dialect_opts={"paramstyle": "named"},
    )

    with context.begin_transaction():
        context.run_migrations()


def run_migrations_online() -> None:
    """Run migrations in 'online' mode.

    In this scenario we need to create an Engine
    and associate a connection with the context.

    """
    connectable = engine_from_config(
        config.get_section(config.config_ini_section, {}),
        prefix="sqlalchemy.",
        poolclass=pool.NullPool,
    )

    with connectable.connect() as connection:
        context.configure(connection=connection, target_metadata=target_metadata)

        with context.begin_transaction():
            context.run_migrations()


if context.is_offline_mode():
    run_migrations_offline()
else:
    run_migrations_online()
    run_migrations_online()<|MERGE_RESOLUTION|>--- conflicted
+++ resolved
@@ -6,10 +6,7 @@
 from config import init_config
 from gateways.db.models import SqlAlchemyBaseModel
 from products.models import *
-<<<<<<< HEAD
-=======
 from users.models import *
->>>>>>> 7bfa6e4e
 
 # this is the Alembic Config object, which provides
 # access to the values within the .ini file in use.
